# RAIT-Python
## Python implementation of RAIT library
Python >= 3.9 recommended, as there are type hints with tuples

Requires Pytorch >= 2.3 (likely runs on lower versions, though untested)

https://pytorch.org/get-started/locally/

Requires Spicy (for binom)

## Presentation

This repository implements the RAIT matlab library

## Known issues
### Overinstallation
`pip install -e .` will install far more pytorch-related packages than what is probably needed to run on desktop (not necessarily GPU). For now it is recommended to install pytorch from the official site.

Check setup.py if this can be remedied.

Spicy is not listed as a required package, even though it is
### Unimplemented/untested functions
Currently the following functions are not implemented/tested:

Functions that plot:
- arg_inv_anim
- blaschkes_img
- periodize
- rshow

Functions starting with simplex:
- simplex_biort
- simplex_biortdc
- simplex_mt
- simplex_mtdc
- simplex_mtdr

### License is also missing

## Installation

Type `pip install -e .` in the root folder of this repo.

## Testing

`pip install pytest` if pytest is not installed

`python -m pytest` in the root folder of this repo.
<<<<<<< HEAD

## FAQ
### How to know the dependencies of the functions in the matlab version?

Install the 30-day free trial version of Matlab, and use the [dependency analyzer](https://www.mathworks.com/help/matlab/ref/dependencyanalyzer-app.html) function on the matlab version's folder. If you run out of time, you can always create a new account for another 30 days
=======
>>>>>>> 0199f755




<|MERGE_RESOLUTION|>--- conflicted
+++ resolved
@@ -1,60 +1,58 @@
-# RAIT-Python
-## Python implementation of RAIT library
-Python >= 3.9 recommended, as there are type hints with tuples
-
-Requires Pytorch >= 2.3 (likely runs on lower versions, though untested)
-
-https://pytorch.org/get-started/locally/
-
-Requires Spicy (for binom)
-
-## Presentation
-
-This repository implements the RAIT matlab library
-
-## Known issues
-### Overinstallation
-`pip install -e .` will install far more pytorch-related packages than what is probably needed to run on desktop (not necessarily GPU). For now it is recommended to install pytorch from the official site.
-
-Check setup.py if this can be remedied.
-
-Spicy is not listed as a required package, even though it is
-### Unimplemented/untested functions
-Currently the following functions are not implemented/tested:
-
-Functions that plot:
-- arg_inv_anim
-- blaschkes_img
-- periodize
-- rshow
-
-Functions starting with simplex:
-- simplex_biort
-- simplex_biortdc
-- simplex_mt
-- simplex_mtdc
-- simplex_mtdr
-
-### License is also missing
-
-## Installation
-
-Type `pip install -e .` in the root folder of this repo.
-
-## Testing
-
-`pip install pytest` if pytest is not installed
-
-`python -m pytest` in the root folder of this repo.
-<<<<<<< HEAD
-
-## FAQ
-### How to know the dependencies of the functions in the matlab version?
-
-Install the 30-day free trial version of Matlab, and use the [dependency analyzer](https://www.mathworks.com/help/matlab/ref/dependencyanalyzer-app.html) function on the matlab version's folder. If you run out of time, you can always create a new account for another 30 days
-=======
->>>>>>> 0199f755
-
-
-
-
+# RAIT-Python
+## Python implementation of RAIT library
+Python >= 3.9 recommended, as there are type hints with tuples
+
+Requires Pytorch >= 2.3 (likely runs on lower versions, though untested)
+
+https://pytorch.org/get-started/locally/
+
+Requires Spicy (for binom)
+
+## Presentation
+
+This repository implements the RAIT matlab library
+
+## Known issues
+### Overinstallation
+`pip install -e .` will install far more pytorch-related packages than what is probably needed to run on desktop (not necessarily GPU). For now it is recommended to install pytorch from the official site.
+
+Check setup.py if this can be remedied.
+
+Spicy is not listed as a required package, even though it is
+### Unimplemented/untested functions
+Currently the following functions are not implemented/tested:
+
+Functions that plot:
+- arg_inv_anim
+- blaschkes_img
+- periodize
+- rshow
+
+Functions starting with simplex:
+- simplex_biort
+- simplex_biortdc
+- simplex_mt
+- simplex_mtdc
+- simplex_mtdr
+
+### License is also missing
+
+## Installation
+
+Type `pip install -e .` in the root folder of this repo.
+
+## Testing
+
+`pip install pytest` if pytest is not installed
+
+`python -m pytest` in the root folder of this repo.
+
+## FAQ
+### How to know the dependencies of the functions in the matlab version?
+
+Install the 30-day free trial version of Matlab, and use the [dependency analyzer](https://www.mathworks.com/help/matlab/ref/dependencyanalyzer-app.html) function on the matlab version's folder. If you run out of time, you can always create a new account for another 30 days
+
+
+
+
+